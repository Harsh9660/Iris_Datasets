--- conflicted
+++ resolved
@@ -4,11 +4,7 @@
 from sklearn.preprocessing import StandardScaler, LabelEncoder
 import tensorflow as tf
 from tensorflow import keras
-<<<<<<< HEAD
-import matplotlib.pyplot as plt 
-=======
 import matplotlib.pyplot as plt
->>>>>>> 51f1f89a
 import seaborn as sns
 import plotly.express as px
 
